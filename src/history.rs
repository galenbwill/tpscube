use crate::app::SolveDetails;
use crate::font::FontSize;
use crate::style::content_visuals;
use crate::theme::Theme;
use crate::widgets::{date_string, solve_time_string};
use egui::{
    containers::ScrollArea, popup_below_widget, Align2, CentralPanel, CtxRef, CursorIcon, Pos2,
    Rect, SelectableLabel, Sense, Stroke, Ui, Vec2,
};
use tpscube_core::{
    Average, BestSolve, History, ListAverage, Penalty, Solve, SolveList, SolveType,
};

const REGION_PADDING: f32 = 16.0;
const SESSION_REGION_BORDER: f32 = 8.0;
const SESSION_SEPARATOR_SIZE: f32 = 16.0;
const SESSION_BEST_PADDING: f32 = 32.0;
const BEST_TIME_COL_PADDING: f32 = 32.0;
const BEST_TIME_ROW_PADDING: f32 = 8.0;

trait HistoryRegion {
    fn height(&self, ui: &Ui, layout_metrics: &SolveLayoutMetrics) -> f32;
    fn paint(
        &self,
        ui: &mut Ui,
        rect: Rect,
        layout_metrics: &SolveLayoutMetrics,
        history: &mut History,
        all_time_best: &Option<AllTimeBestRegion>,
        details: &mut Option<SolveDetails>,
    );
}

struct NoSolvesRegion;

struct AllTimeBestRegion {
    best_solve: Option<BestSolve>,
    best_ao5: Option<Average>,
    best_ao12: Option<Average>,
    best_ao50: Option<Average>,
    best_ao100: Option<Average>,
    running_best_ao50: Option<Average>,
    running_best_ao100: Option<Average>,
    running_last_ao50: Option<Average>,
    running_last_ao100: Option<Average>,
}

struct SessionRegion {
    session_id: String,
    name: String,
    solves: Vec<Solve>,
    last_solve: Solve,
    rows: usize,
    best_solve: Option<BestSolve>,
    best_ao5: Option<Average>,
    best_ao12: Option<Average>,
    best_ao50: Option<Average>,
    best_ao100: Option<Average>,
    average: Option<u32>,
}

struct HistoryRegionLayout {
    region: Box<dyn HistoryRegion>,
    y: f32,
    height: f32,
}

pub struct HistoryWidget {
    regions: Vec<HistoryRegionLayout>,
    all_time_best_region: Option<AllTimeBestRegion>,
    total_height: f32,
    cached_update_id: Option<u64>,
    cached_best_columns: usize,
    cached_solve_columns: usize,
    cached_solve_type: SolveType,
}

struct SolveLayoutMetrics {
    solve_number_width: f32,
    solve_time_width: f32,
    solve_penalty_width: f32,
    solve_menu_width: f32,
    total_solve_width: f32,
    best_solve_width: f32,
    best_columns: usize,
    solve_columns: usize,
    solve_content_width: f32,
}

impl HistoryRegion for NoSolvesRegion {
    fn height(&self, ui: &Ui, _layout_metrics: &SolveLayoutMetrics) -> f32 {
        ui.max_rect().height() - 32.0
    }

    fn paint(
        &self,
        ui: &mut Ui,
        rect: Rect,
        _layout_metrics: &SolveLayoutMetrics,
        _history: &mut History,
        _all_time_best: &Option<AllTimeBestRegion>,
        _details: &mut Option<SolveDetails>,
    ) {
        let galley = ui.fonts().layout_multiline(
            FontSize::Section.into(),
            "There are no solves available. If you have other devices to sync with, \
            set your sync key in Settings."
                .into(),
            rect.width(),
        );
        ui.painter().galley(
            Pos2::new(
                rect.center().x - galley.size.x / 2.0,
                rect.center().y - galley.size.y / 2.0,
            ),
            galley,
            Theme::Disabled.into(),
        );
    }
}

impl AllTimeBestRegion {
    fn columns(&self) -> usize {
        let mut best_count = 0;
        if self.best_solve.is_some() {
            best_count += 1;
        }
        if self.best_ao5.is_some() {
            best_count += 1;
        }
        if self.best_ao12.is_some() {
            best_count += 1;
        }
        if self.best_ao50.is_some() {
            best_count += 1;
        }
        if self.best_ao100.is_some() {
            best_count += 1;
        }
        if self.running_best_ao50.is_some() {
            best_count += 1;
        }
        if self.running_best_ao100.is_some() {
            best_count += 1;
        }
        best_count
    }
}

impl HistoryRegion for AllTimeBestRegion {
    fn height(&self, ui: &Ui, layout_metrics: &SolveLayoutMetrics) -> f32 {
        let rows = (self.columns() + layout_metrics.best_columns - 1) / layout_metrics.best_columns;
        rows as f32
            * (ui.fonts().row_height(FontSize::Normal.into())
                + ui.fonts().row_height(FontSize::Section.into())
                + ui.fonts().row_height(FontSize::BestTime.into())
                + BEST_TIME_ROW_PADDING)
            - BEST_TIME_ROW_PADDING
    }

    fn paint(
        &self,
        ui: &mut Ui,
        rect: Rect,
        layout_metrics: &SolveLayoutMetrics,
        _history: &mut History,
        _all_time_best: &Option<AllTimeBestRegion>,
        details: &mut Option<SolveDetails>,
    ) {
        let mut best_count = self.columns();
        let mut row_columns_left = if best_count <= layout_metrics.best_columns {
            best_count
        } else if layout_metrics.best_columns == 2 {
            layout_metrics
                .best_columns
                .min(best_count - layout_metrics.best_columns)
        } else {
            layout_metrics.best_columns
        };

        let mut x = rect.center().x
            - (row_columns_left as f32 * (layout_metrics.best_solve_width + BEST_TIME_COL_PADDING)
                - BEST_TIME_COL_PADDING)
                / 2.0;
        let mut y = rect.top();

        // Draw best solve
        if let Some(solve) = &self.best_solve {
            let galley = ui
                .fonts()
                .layout_single_line(FontSize::Normal.into(), "Best solve".into());
            ui.painter().galley(
                Pos2::new(
                    x + layout_metrics.best_solve_width / 2.0 - galley.size.x / 2.0,
                    y,
                ),
                galley,
                Theme::Content.into(),
            );

            let galley = ui
                .fonts()
                .layout_single_line(FontSize::BestTime.into(), solve_time_string(solve.time));
            let rect = Rect::from_min_size(
                Pos2::new(
                    x + layout_metrics.best_solve_width / 2.0 - galley.size.x / 2.0,
                    y + ui.fonts().row_height(FontSize::Normal.into()),
                ),
                galley.size,
            );
            let interact = ui.allocate_rect(rect, Sense::click());
            ui.painter().galley(
                rect.left_top(),
                galley,
                if interact.hovered() {
                    Theme::Yellow.into()
                } else {
                    Theme::Orange.into()
                },
            );

            // Check for click on solve time
            if interact.on_hover_cursor(CursorIcon::PointingHand).clicked() {
                *details = Some(SolveDetails::IndividualSolve(solve.solve.clone()));
            }

            x += layout_metrics.best_solve_width + BEST_TIME_COL_PADDING;
            best_count -= 1;
            row_columns_left -= 1;
        }

        if row_columns_left == 0 {
            row_columns_left = best_count.min(layout_metrics.best_columns);
            x = rect.center().x
                - (row_columns_left as f32
                    * (layout_metrics.best_solve_width + BEST_TIME_COL_PADDING)
                    - BEST_TIME_COL_PADDING)
                    / 2.0;
            y += ui.fonts().row_height(FontSize::Normal.into())
                + ui.fonts().row_height(FontSize::BestTime.into())
                + BEST_TIME_ROW_PADDING;
        }

        // Draw best average of 5
        if let Some(average) = &self.best_ao5 {
            let galley = ui
                .fonts()
                .layout_single_line(FontSize::Normal.into(), "Best avg of 5".into());
            ui.painter().galley(
                Pos2::new(
                    x + layout_metrics.best_solve_width / 2.0 - galley.size.x / 2.0,
                    y,
                ),
                galley,
                Theme::Content.into(),
            );

            let galley = ui
                .fonts()
                .layout_single_line(FontSize::BestTime.into(), solve_time_string(average.time));
            let rect = Rect::from_min_size(
                Pos2::new(
                    x + layout_metrics.best_solve_width / 2.0 - galley.size.x / 2.0,
                    y + ui.fonts().row_height(FontSize::Normal.into()),
                ),
                galley.size,
            );
            let interact = ui.allocate_rect(rect, Sense::click());
            ui.painter().galley(
                rect.left_top(),
                galley,
                if interact.hovered() {
                    Theme::Yellow.into()
                } else {
                    Theme::Orange.into()
                },
            );

            // Check for click on solve time
            if interact.on_hover_cursor(CursorIcon::PointingHand).clicked() {
                *details = Some(SolveDetails::AverageOfSolves(average.solves.clone()));
            }

            x += layout_metrics.best_solve_width + BEST_TIME_COL_PADDING;
            best_count -= 1;
            row_columns_left -= 1;
        }

        if row_columns_left == 0 {
            row_columns_left = best_count.min(layout_metrics.best_columns);
            x = rect.center().x
                - (row_columns_left as f32
                    * (layout_metrics.best_solve_width + BEST_TIME_COL_PADDING)
                    - BEST_TIME_COL_PADDING)
                    / 2.0;
            y += ui.fonts().row_height(FontSize::Normal.into())
                + ui.fonts().row_height(FontSize::BestTime.into())
                + BEST_TIME_ROW_PADDING;
        }

        // Draw best average of 12
        if let Some(average) = &self.best_ao12 {
            let galley = ui
                .fonts()
                .layout_single_line(FontSize::Normal.into(), "Best avg of 12".into());
            ui.painter().galley(
                Pos2::new(
                    x + layout_metrics.best_solve_width / 2.0 - galley.size.x / 2.0,
                    y,
                ),
                galley,
                Theme::Content.into(),
            );

            let galley = ui
                .fonts()
                .layout_single_line(FontSize::BestTime.into(), solve_time_string(average.time));
            let rect = Rect::from_min_size(
                Pos2::new(
                    x + layout_metrics.best_solve_width / 2.0 - galley.size.x / 2.0,
                    y + ui.fonts().row_height(FontSize::Normal.into()),
                ),
                galley.size,
            );
            let interact = ui.allocate_rect(rect, Sense::click());
            ui.painter().galley(
                rect.left_top(),
                galley,
                if interact.hovered() {
                    Theme::Yellow.into()
                } else {
                    Theme::Orange.into()
                },
            );

            // Check for click on solve time
            if interact.on_hover_cursor(CursorIcon::PointingHand).clicked() {
                *details = Some(SolveDetails::AverageOfSolves(average.solves.clone()));
            }

            x += layout_metrics.best_solve_width + BEST_TIME_COL_PADDING;
            best_count -= 1;
            row_columns_left -= 1;
        }

        if row_columns_left == 0 {
            row_columns_left = best_count.min(layout_metrics.best_columns);
            x = rect.center().x
                - (row_columns_left as f32
                    * (layout_metrics.best_solve_width + BEST_TIME_COL_PADDING)
                    - BEST_TIME_COL_PADDING)
                    / 2.0;
            y += ui.fonts().row_height(FontSize::Normal.into())
                + ui.fonts().row_height(FontSize::BestTime.into())
                + BEST_TIME_ROW_PADDING;
        }

        // Draw best average of 50
        if let Some(average) = &self.best_ao50 {
            let galley = ui
                .fonts()
                .layout_single_line(FontSize::Normal.into(), "Best avg of 50".into());
            ui.painter().galley(
                Pos2::new(
                    x + layout_metrics.best_solve_width / 2.0 - galley.size.x / 2.0,
                    y,
                ),
                galley,
                Theme::Content.into(),
            );

            let galley = ui
                .fonts()
                .layout_single_line(FontSize::BestTime.into(), solve_time_string(average.time));
            let rect = Rect::from_min_size(
                Pos2::new(
                    x + layout_metrics.best_solve_width / 2.0 - galley.size.x / 2.0,
                    y + ui.fonts().row_height(FontSize::Normal.into()),
                ),
                galley.size,
            );
            let interact = ui.allocate_rect(rect, Sense::click());
            ui.painter().galley(
                rect.left_top(),
                galley,
                if interact.hovered() {
                    Theme::Yellow.into()
                } else {
                    Theme::Orange.into()
                },
            );

            // Check for click on solve time
            if interact.on_hover_cursor(CursorIcon::PointingHand).clicked() {
                *details = Some(SolveDetails::AverageOfSolves(average.solves.clone()));
            }

            x += layout_metrics.best_solve_width + BEST_TIME_COL_PADDING;
            best_count -= 1;
            row_columns_left -= 1;
        }

        if row_columns_left == 0 {
            row_columns_left = best_count.min(layout_metrics.best_columns);
            x = rect.center().x
                - (row_columns_left as f32
                    * (layout_metrics.best_solve_width + BEST_TIME_COL_PADDING)
                    - BEST_TIME_COL_PADDING)
                    / 2.0;
            y += ui.fonts().row_height(FontSize::Normal.into())
                + ui.fonts().row_height(FontSize::BestTime.into())
                + BEST_TIME_ROW_PADDING;
        }

        // Draw best average of 100
        if let Some(average) = &self.best_ao100 {
            let galley = ui
                .fonts()
                .layout_single_line(FontSize::Normal.into(), "Best avg of 100".into());
            ui.painter().galley(
                Pos2::new(
                    x + layout_metrics.best_solve_width / 2.0 - galley.size.x / 2.0,
                    y,
                ),
                galley,
                Theme::Content.into(),
            );

            let galley = ui
                .fonts()
                .layout_single_line(FontSize::BestTime.into(), solve_time_string(average.time));
            let rect = Rect::from_min_size(
                Pos2::new(
                    x + layout_metrics.best_solve_width / 2.0 - galley.size.x / 2.0,
                    y + ui.fonts().row_height(FontSize::Normal.into()),
                ),
                galley.size,
            );
            let interact = ui.allocate_rect(rect, Sense::click());
            ui.painter().galley(
                rect.left_top(),
                galley,
                if interact.hovered() {
                    Theme::Yellow.into()
                } else {
                    Theme::Orange.into()
                },
            );

            // Check for click on solve time
            if interact.on_hover_cursor(CursorIcon::PointingHand).clicked() {
                *details = Some(SolveDetails::AverageOfSolves(average.solves.clone()));
            }

            x += layout_metrics.best_solve_width + BEST_TIME_COL_PADDING;
            best_count -= 1;
            row_columns_left -= 1;
        }

        if row_columns_left == 0 {
            row_columns_left = best_count.min(layout_metrics.best_columns);
            x = rect.center().x
                - (row_columns_left as f32
                    * (layout_metrics.best_solve_width + BEST_TIME_COL_PADDING)
                    - BEST_TIME_COL_PADDING)
                    / 2.0;
            y += ui.fonts().row_height(FontSize::Normal.into())
                + ui.fonts().row_height(FontSize::BestTime.into())
                + BEST_TIME_ROW_PADDING;
        }

        // Draw running best average of 50
        if let Some(average) = &self.running_best_ao50 {
            let galley = ui
                .fonts()
                .layout_single_line(FontSize::Normal.into(), "Running ao50".into());
            ui.painter().galley(
                Pos2::new(
                    x + layout_metrics.best_solve_width / 2.0 - galley.size.x / 2.0,
                    y,
                ),
                galley,
                Theme::Content.into(),
            );

            let line = format!("Best  {}", solve_time_string(average.time));
            let galley = ui
                .fonts()
                .layout_single_line(FontSize::Section.into(), line);
            let rect = Rect::from_min_size(
                Pos2::new(
                    x + layout_metrics.best_solve_width / 2.0 - galley.size.x / 2.0,
                    // Use smaller font to fit in two rows for running best and last averages
                    y + ui.fonts().row_height(FontSize::Section.into()),
                ),
                galley.size,
            );
            let interact = ui.allocate_rect(rect, Sense::click());
            ui.painter().galley(
                rect.left_top(),
                galley,
                if interact.hovered() {
                    Theme::Yellow.into()
                } else {
                    Theme::Orange.into()
                },
            );

            // Check for click on solve time
            if interact.on_hover_cursor(CursorIcon::PointingHand).clicked() {
                *details = Some(SolveDetails::AverageOfSolves(average.solves.clone()));
            }

            // Draw running last average of 50
            if let Some(average) = &self.running_last_ao50 {
                let line = format!("Last  {}", solve_time_string(average.time));
                let galley = ui
                    .fonts()
                    .layout_single_line(FontSize::Section.into(), line);
                let rect = Rect::from_min_size(
                    Pos2::new(
                        x + layout_metrics.best_solve_width / 2.0 - galley.size.x / 2.0,
                        y + ui.fonts().row_height(FontSize::Normal.into())
                            // Use smaller font to fit in two rows for running best and last averages
                            + ui.fonts().row_height(FontSize::Section.into()),
                    ),
                    galley.size,
                );
                let interact = ui.allocate_rect(rect, Sense::click());
                ui.painter().galley(
                    rect.left_top(),
                    galley,
                    if interact.hovered() {
                        Theme::Yellow.into()
                    } else {
                        Theme::Orange.into()
                    },
                );

                // Check for click on solve time
                if interact.on_hover_cursor(CursorIcon::PointingHand).clicked() {
                    *details = Some(SolveDetails::AverageOfSolves(average.solves.clone()));
                }
            }

            x += layout_metrics.best_solve_width + BEST_TIME_COL_PADDING;
            best_count -= 1;
            row_columns_left -= 1;
        }

        if row_columns_left == 0 {
            row_columns_left = best_count.min(layout_metrics.best_columns);
            x = rect.center().x
                - (row_columns_left as f32
                    * (layout_metrics.best_solve_width + BEST_TIME_COL_PADDING)
                    - BEST_TIME_COL_PADDING)
                    / 2.0;
            if row_columns_left == 1 {
                y += ui.fonts().row_height(FontSize::Normal.into())
                    + ui.fonts().row_height(FontSize::BestTime.into())
                    + BEST_TIME_ROW_PADDING;
            } else {
                y += ui.fonts().row_height(FontSize::Normal.into())
                    + ui.fonts().row_height(FontSize::Section.into())
                    + ui.fonts().row_height(FontSize::BestTime.into())
                    + BEST_TIME_ROW_PADDING;
            }
        }

        // Draw running best average of 100
        if let Some(average) = &self.running_best_ao100 {
            let galley = ui
                .fonts()
                .layout_single_line(FontSize::Normal.into(), "Running ao100".into());
            ui.painter().galley(
                Pos2::new(
                    x + layout_metrics.best_solve_width / 2.0 - galley.size.x / 2.0,
                    y,
                ),
                galley,
                Theme::Content.into(),
            );
            let line = format!("Best  {}", solve_time_string(average.time));
            let galley = ui
                .fonts()
                .layout_single_line(FontSize::Section.into(), line);
            let rect = Rect::from_min_size(
                Pos2::new(
                    x + layout_metrics.best_solve_width / 2.0 - galley.size.x / 2.0,
                    // Use smaller font to fit in two rows for running best and last averages
                    y + ui.fonts().row_height(FontSize::Section.into()),
                ),
                galley.size,
            );
            let interact = ui.allocate_rect(rect, Sense::click());
            ui.painter().galley(
                rect.left_top(),
                galley,
                if interact.hovered() {
                    Theme::Yellow.into()
                } else {
                    Theme::Orange.into()
                },
            );

            // Check for click on solve time
            if interact.on_hover_cursor(CursorIcon::PointingHand).clicked() {
                *details = Some(SolveDetails::AverageOfSolves(average.solves.clone()));
            }

            // Draw running last average of 100
            if let Some(average) = &self.running_last_ao100 {
                let line = format!("Last  {}", solve_time_string(average.time));
                let galley = ui
                    .fonts()
                    .layout_single_line(FontSize::Section.into(), line);
                let rect = Rect::from_min_size(
                    Pos2::new(
                        x + layout_metrics.best_solve_width / 2.0 - galley.size.x / 2.0,
                        y + ui.fonts().row_height(FontSize::Normal.into())
                            // Use smaller font to fit in two rows for running best and last averages
                            + ui.fonts().row_height(FontSize::Section.into()),
                    ),
                    galley.size,
                );
                let interact = ui.allocate_rect(rect, Sense::click());
                ui.painter().galley(
                    rect.left_top(),
                    galley,
                    if interact.hovered() {
                        Theme::Yellow.into()
                    } else {
                        Theme::Orange.into()
                    },
                );

                // Check for click on solve time
                if interact.on_hover_cursor(CursorIcon::PointingHand).clicked() {
                    *details = Some(SolveDetails::AverageOfSolves(average.solves.clone()));
                }
            }
        }
    }
}

impl HistoryRegion for SessionRegion {
    fn height(&self, ui: &Ui, layout_metrics: &SolveLayoutMetrics) -> f32 {
        // Layout best solve and average region to determine line wrapping
        let mut x = 0.0;
        let mut lines = 1;
        if let Some(best_solve) = &self.best_solve {
            x += ui
                .fonts()
                .layout_single_line(FontSize::Normal.into(), "Best solve: ".into())
                .size
                .x;
            x += ui
                .fonts()
                .layout_single_line(FontSize::Normal.into(), solve_time_string(best_solve.time))
                .size
                .x
                + SESSION_BEST_PADDING;
        }

        if let Some(best_ao5) = &self.best_ao5 {
            let width = ui
                .fonts()
                .layout_single_line(FontSize::Normal.into(), "Best avg of 5: ".into())
                .size
                .x
                + ui.fonts()
                    .layout_single_line(FontSize::Normal.into(), solve_time_string(best_ao5.time))
                    .size
                    .x
                + SESSION_BEST_PADDING;
            if (x + width) > layout_metrics.solve_content_width {
                x = 0.0;
                lines += 1;
            }
            x += width;
        }

        if let Some(best_ao12) = &self.best_ao12 {
            let width = ui
                .fonts()
                .layout_single_line(FontSize::Normal.into(), "Best avg of 12: ".into())
                .size
                .x
                + ui.fonts()
                    .layout_single_line(FontSize::Normal.into(), solve_time_string(best_ao12.time))
                    .size
                    .x
                + SESSION_BEST_PADDING;
            if (x + width) > layout_metrics.solve_content_width {
                x = 0.0;
                lines += 1;
            }
            x += width;
        }

        if let Some(best_ao50) = &self.best_ao50 {
            let width = ui
                .fonts()
                .layout_single_line(FontSize::Normal.into(), "Best avg of 50: ".into())
                .size
                .x
                + ui.fonts()
                    .layout_single_line(FontSize::Normal.into(), solve_time_string(best_ao50.time))
                    .size
                    .x
                + SESSION_BEST_PADDING;
            if (x + width) > layout_metrics.solve_content_width {
                x = 0.0;
                lines += 1;
            }
            x += width;
        }

        if let Some(best_ao100) = &self.best_ao100 {
            let width = ui
                .fonts()
                .layout_single_line(FontSize::Normal.into(), "Best avg of 100: ".into())
                .size
                .x
                + ui.fonts()
                    .layout_single_line(FontSize::Normal.into(), solve_time_string(best_ao100.time))
                    .size
                    .x
                + SESSION_BEST_PADDING;
            if (x + width) > layout_metrics.solve_content_width {
                x = 0.0;
                lines += 1;
            }
            x += width;
        }

        if let Some(average) = &self.average {
            let width = ui
                .fonts()
                .layout_single_line(FontSize::Normal.into(), "Session avg: ".into())
                .size
                .x
                + ui.fonts()
                    .layout_single_line(FontSize::Normal.into(), solve_time_string(*average))
                    .size
                    .x;
            if (x + width) > layout_metrics.solve_content_width {
                lines += 1;
            }
        }

        ui.fonts().row_height(FontSize::Normal.into()) * ((self.rows + lines) as f32)
            + ui.fonts().row_height(FontSize::Section.into())
            + SESSION_REGION_BORDER
            + SESSION_SEPARATOR_SIZE * 2.0
    }

    fn paint(
        &self,
        ui: &mut Ui,
        rect: Rect,
        layout_metrics: &SolveLayoutMetrics,
        history: &mut History,
        all_time_best: &Option<AllTimeBestRegion>,
        details: &mut Option<SolveDetails>,
    ) {
        let (
            all_time_best_solve,
            all_time_best_ao5,
            all_time_best_ao12,
            all_time_best_ao50,
            all_time_best_ao100,
        ) = match all_time_best {
            Some(region) => (
                region.best_solve.as_ref().map(|best| best.time),
                region.best_ao5.as_ref().map(|best| best.time),
                region.best_ao12.as_ref().map(|best| best.time),
                region.best_ao50.as_ref().map(|best| best.time),
                region.best_ao100.as_ref().map(|best| best.time),
            ),
            None => (None, None, None, None, None),
        };

        // Draw session background
        let shaded_area = match layout_metrics.solve_columns {
            1 => rect.shrink2(Vec2::new(REGION_PADDING, 0.0)),
            _ => Rect::from_center_size(
                rect.center(),
                Vec2::new(
                    layout_metrics.solve_content_width + REGION_PADDING * 2.0,
                    rect.height(),
                ),
            ),
        };
        ui.painter()
            .rect_filled(shaded_area, 0.0, Theme::Background);

        // Draw session name
        let content_area = shaded_area.shrink2(Vec2::new(SESSION_REGION_BORDER, 0.0));

        let mut name = self.name.clone();
        let mut truncated = false;
        while name.len() > 0 {
            let string = if truncated {
                format!("{}…", name)
            } else {
                name.clone()
            };
            let name_galley = ui
                .fonts()
                .layout_single_line(FontSize::Section.into(), string);

            if name_galley.size.x > content_area.width() {
                name.pop();
                truncated = true;
                continue;
            }

            ui.painter()
                .galley(content_area.left_top(), name_galley, Theme::Blue.into());
            break;
        }

        // Draw separator between name and solve list
        let mut y = content_area.top() + ui.fonts().row_height(FontSize::Section.into());
        ui.painter().line_segment(
            [
                Pos2::new(content_area.left(), y + SESSION_SEPARATOR_SIZE / 2.0),
                Pos2::new(content_area.right(), y + SESSION_SEPARATOR_SIZE / 2.0),
            ],
            Stroke {
                width: 1.0,
                color: Theme::DarkBlue.into(),
            },
        );
        y += SESSION_SEPARATOR_SIZE;

        // Draw solves
        let col_width = layout_metrics.total_solve_width + SESSION_SEPARATOR_SIZE;
        let row_height = ui.fonts().row_height(FontSize::Normal.into());
        let mut i = 0;
        for col in 0..layout_metrics.solve_columns {
            if i >= self.solves.len() {
                break;
            }

            for row in 0..self.rows {
                // Draw solve number
                ui.painter().text(
                    Pos2::new(
                        content_area.left() + col as f32 * col_width,
                        y + row as f32 * row_height,
                    ),
                    Align2::LEFT_TOP,
                    format!("{}.", i + 1),
                    FontSize::Normal.into(),
                    Theme::Disabled.into(),
                );

                // Layout solve time for right alignment
                let time = self.solves[i].final_time();
                let galley = ui.fonts().layout_single_line(
                    FontSize::Normal.into(),
                    match time {
                        Some(time) => format!(
                            "{}{}",
                            solve_time_string(time),
                            if let Some(moves) = &self.solves[i].moves {
                                let time = (time + 5) / 10;
                                let tps = moves.len() as u32 * 1000 / time;
                                format!(" ({}/{}.{})", moves.len(), tps / 10, tps % 10)
                            } else {
                                format!("")
                            }
                        ),
                        None => "DNF".into(),
                    },
                );

                let solve_time_rect = Rect::from_min_size(
                    Pos2::new(
                        content_area.left()
                            + col as f32 * col_width
                            + layout_metrics.solve_number_width
                            + layout_metrics.solve_time_width
                            - galley.size.x,
                        y + row as f32 * row_height,
                    ),
                    galley.size,
                );

                // Draw solve time
                let interact = ui.allocate_rect(solve_time_rect, Sense::click());
                ui.painter().galley(
                    solve_time_rect.left_top(),
                    galley,
                    if interact.hovered() {
                        Theme::Blue.into()
                    } else {
                        match time {
                            Some(_) => {
                                if time == all_time_best_solve {
                                    Theme::Orange.into()
                                } else if time == self.best_solve.as_ref().map(|best| best.time) {
                                    Theme::Green.into()
                                } else {
                                    Theme::Content.into()
                                }
                            }
                            None => Theme::Red.into(),
                        }
                    },
                );

                // Check for click on solve time
                if interact.on_hover_cursor(CursorIcon::PointingHand).clicked() {
                    *details = Some(SolveDetails::IndividualSolve(self.solves[i].clone()));
                }

                if let Penalty::Time(penalty) = self.solves[i].penalty {
                    // Draw penalty
                    ui.painter().text(
                        Pos2::new(
                            content_area.left()
                                + col as f32 * col_width
                                + layout_metrics.solve_number_width
                                + layout_metrics.solve_time_width,
                            y + row as f32 * row_height
                                + ui.fonts().row_height(FontSize::Normal.into()),
                        ),
                        Align2::LEFT_BOTTOM,
                        format!(" (+{})", penalty / 1000),
                        FontSize::Small.into(),
                        Theme::Red.into(),
                    );
                } else if self.solves[i].moves.is_some() {
                    // Draw icon to show move data is available
                    let icon_rect = Rect::from_min_size(
                        Pos2::new(
                            content_area.left()
                                + col as f32 * col_width
                                + layout_metrics.solve_number_width
                                + layout_metrics.solve_time_width,
                            y + row as f32 * row_height
                                + ui.fonts().row_height(FontSize::Normal.into())
                                - ui.fonts().row_height(FontSize::Small.into()),
                        ),
                        Vec2::new(
                            layout_metrics.solve_penalty_width,
                            ui.fonts().row_height(FontSize::Small.into()),
                        ),
                    );
                    ui.allocate_rect(icon_rect, Sense::hover())
                        .on_hover_text("Analysis available for this solve");
                    ui.painter().text(
                        icon_rect.left_bottom(),
                        Align2::LEFT_BOTTOM,
                        "   📊",
                        FontSize::Small.into(),
                        Theme::Light.into(),
                    );
                }

                // Draw menu
                let menu_rect = Rect::from_min_size(
                    Pos2::new(
                        content_area.left()
                            + col as f32 * col_width
                            + layout_metrics.solve_number_width
                            + layout_metrics.solve_time_width
                            + layout_metrics.solve_penalty_width,
                        y + row as f32 * row_height
                            + ui.fonts().row_height(FontSize::Normal.into())
                            - ui.fonts().row_height(FontSize::Small.into()),
                    ),
                    Vec2::new(
                        layout_metrics.solve_menu_width,
                        ui.fonts().row_height(FontSize::Small.into()),
                    ),
                );
                let interact = ui.allocate_rect(menu_rect, Sense::click());
                ui.painter().text(
                    Pos2::new(menu_rect.left(), menu_rect.bottom()),
                    Align2::LEFT_BOTTOM,
                    " ☰",
                    FontSize::Small.into(),
                    if interact.hovered() {
                        Theme::Content.into()
                    } else {
                        Theme::Disabled.into()
                    },
                );

                // Check for menu interaction
                let popup_id = ui.make_persistent_id(format!("history-{}", self.solves[i].id));
                if interact.clicked() {
                    ui.memory().toggle_popup(popup_id);
                }
                let old_visuals = ui.ctx().style().visuals.clone();
                ui.ctx().set_visuals(crate::style::popup_visuals());
                popup_below_widget(ui, popup_id, &interact, |ui| {
                    ui.set_min_width(180.0);
                    if ui
                        .add(
                            SelectableLabel::new(
                                match self.solves[i].penalty {
                                    Penalty::None => true,
                                    _ => false,
                                },
                                "No penalty",
                            )
                            .text_style(FontSize::Normal.into()),
                        )
                        .clicked()
                    {
                        history.penalty(self.solves[i].id.clone(), Penalty::None);
                        let _ = history.local_commit();
                    }

                    if ui
                        .add(
                            SelectableLabel::new(
                                match self.solves[i].penalty {
                                    Penalty::Time(2000) => true,
                                    _ => false,
                                },
                                "2 second penalty",
                            )
                            .text_style(FontSize::Normal.into()),
                        )
                        .clicked()
                    {
                        history.penalty(self.solves[i].id.clone(), Penalty::Time(2000));
                        let _ = history.local_commit();
                    }

                    if ui
                        .add(
                            SelectableLabel::new(
                                match self.solves[i].penalty {
                                    Penalty::DNF => true,
                                    _ => false,
                                },
                                "DNF",
                            )
                            .text_style(FontSize::Normal.into()),
                        )
                        .clicked()
                    {
                        history.penalty(self.solves[i].id.clone(), Penalty::DNF);
                        let _ = history.local_commit();
                    }

                    ui.separator();

                    if ui
                        .add(
                            SelectableLabel::new(false, "Delete solve")
                                .text_style(FontSize::Normal.into()),
                        )
                        .clicked()
                    {
                        history.delete_solve(self.solves[i].id.clone());
                        let _ = history.local_commit();
                    }
                });
                ui.ctx().set_visuals(old_visuals);

                i += 1;
                if i >= self.solves.len() {
                    break;
                }
            }

            // Draw column separator
            let x = content_area.left()
                + col as f32 * col_width
                + layout_metrics.total_solve_width
                + SESSION_SEPARATOR_SIZE / 2.0;
            ui.painter().line_segment(
                [
                    Pos2::new(x, y),
                    Pos2::new(x, y + self.rows as f32 * row_height),
                ],
                Stroke {
                    width: 1.0,
                    color: Theme::Disabled.into(),
                },
            );
        }
        y += self.rows as f32 * row_height;

        // Draw separator between solves and best times
        ui.painter().line_segment(
            [
                Pos2::new(content_area.left(), y + SESSION_SEPARATOR_SIZE / 2.0),
                Pos2::new(content_area.right(), y + SESSION_SEPARATOR_SIZE / 2.0),
            ],
            Stroke {
                width: 1.0,
                color: Theme::DarkBlue.into(),
            },
        );
        y += SESSION_SEPARATOR_SIZE;

        // Draw best solve
        let mut x = content_area.left();
        let max_x = x + layout_metrics.solve_content_width;
        if let Some(best_solve) = &self.best_solve {
            let galley = ui
                .fonts()
                .layout_single_line(FontSize::Normal.into(), "Best solve: ".into());
            let width = galley.size.x;
            ui.painter()
                .galley(Pos2::new(x, y), galley, Theme::Disabled.into());
            x += width;

            let galley = ui
                .fonts()
                .layout_single_line(FontSize::Normal.into(), solve_time_string(best_solve.time));
            let width = galley.size.x;
            let rect = Rect::from_min_size(Pos2::new(x, y), galley.size);
            let interact = ui.allocate_rect(rect, Sense::click());
            ui.painter().galley(
                rect.left_top(),
                galley,
                if interact.hovered() {
                    Theme::Blue.into()
                } else if Some(best_solve.time) == all_time_best_solve {
                    Theme::Orange.into()
                } else {
                    Theme::Content.into()
                },
            );
            x += width + SESSION_BEST_PADDING;

            // Check for click on solve time
            if interact.on_hover_cursor(CursorIcon::PointingHand).clicked() {
                *details = Some(SolveDetails::IndividualSolve(best_solve.solve.clone()));
            }
        }

        // Draw best average of 5
        if let Some(best_ao5) = &self.best_ao5 {
            let label_galley = ui
                .fonts()
                .layout_single_line(FontSize::Normal.into(), "Best avg of 5: ".into());
            let time_galley = ui
                .fonts()
                .layout_single_line(FontSize::Normal.into(), solve_time_string(best_ao5.time));
            let label_width = label_galley.size.x;
            let time_width = time_galley.size.x;
            let width = label_width + time_width + SESSION_BEST_PADDING;

            if (x + width) > max_x {
                x = content_area.left();
                y += ui.fonts().row_height(FontSize::Normal.into());
            }

            ui.painter()
                .galley(Pos2::new(x, y), label_galley, Theme::Disabled.into());
            let rect = Rect::from_min_size(Pos2::new(x + label_width, y), time_galley.size);
            let interact = ui.allocate_rect(rect, Sense::click());
            ui.painter().galley(
                rect.left_top(),
                time_galley,
                if interact.hovered() {
                    Theme::Blue.into()
                } else if Some(best_ao5.time) == all_time_best_ao5 {
                    Theme::Orange.into()
                } else {
                    Theme::Content.into()
                },
            );
            x += width;

            // Check for click on solve time
            if interact.on_hover_cursor(CursorIcon::PointingHand).clicked() {
                *details = Some(SolveDetails::AverageOfSolves(best_ao5.solves.clone()));
            }
        }

        // Draw best average of 12
        if let Some(best_ao12) = &self.best_ao12 {
            let label_galley = ui
                .fonts()
                .layout_single_line(FontSize::Normal.into(), "Best avg of 12: ".into());
            let time_galley = ui
                .fonts()
                .layout_single_line(FontSize::Normal.into(), solve_time_string(best_ao12.time));
            let label_width = label_galley.size.x;
            let time_width = time_galley.size.x;
            let width = label_width + time_width + SESSION_BEST_PADDING;

            if (x + width) > max_x {
                x = content_area.left();
                y += ui.fonts().row_height(FontSize::Normal.into());
            }

            ui.painter()
                .galley(Pos2::new(x, y), label_galley, Theme::Disabled.into());
            let rect = Rect::from_min_size(Pos2::new(x + label_width, y), time_galley.size);
            let interact = ui.allocate_rect(rect, Sense::click());
            ui.painter().galley(
                rect.left_top(),
                time_galley,
                if interact.hovered() {
                    Theme::Blue.into()
                } else if Some(best_ao12.time) == all_time_best_ao12 {
                    Theme::Orange.into()
                } else {
                    Theme::Content.into()
                },
            );
            x += width;

            // Check for click on solve time
            if interact.on_hover_cursor(CursorIcon::PointingHand).clicked() {
                *details = Some(SolveDetails::AverageOfSolves(best_ao12.solves.clone()));
            }
        }

        // Draw best average of 50
        if let Some(best_ao50) = &self.best_ao50 {
            let label_galley = ui
                .fonts()
                .layout_single_line(FontSize::Normal.into(), "Best avg of 50: ".into());
            let time_galley = ui
                .fonts()
                .layout_single_line(FontSize::Normal.into(), solve_time_string(best_ao50.time));
            let label_width = label_galley.size.x;
            let time_width = time_galley.size.x;
            let width = label_width + time_width + SESSION_BEST_PADDING;

            if (x + width) > max_x {
                x = content_area.left();
                y += ui.fonts().row_height(FontSize::Normal.into());
            }

            ui.painter()
                .galley(Pos2::new(x, y), label_galley, Theme::Disabled.into());
            let rect = Rect::from_min_size(Pos2::new(x + label_width, y), time_galley.size);
            let interact = ui.allocate_rect(rect, Sense::click());
            ui.painter().galley(
                rect.left_top(),
                time_galley,
                if interact.hovered() {
                    Theme::Blue.into()
                } else if Some(best_ao50.time) == all_time_best_ao50 {
                    Theme::Orange.into()
                } else {
                    Theme::Content.into()
                },
            );
            x += width;

            // Check for click on solve time
            if interact.on_hover_cursor(CursorIcon::PointingHand).clicked() {
                *details = Some(SolveDetails::AverageOfSolves(best_ao50.solves.clone()));
            }
        }

        // Draw best average of 100
        if let Some(best_ao100) = &self.best_ao100 {
            let label_galley = ui
                .fonts()
                .layout_single_line(FontSize::Normal.into(), "Best avg of 100: ".into());
            let time_galley = ui
                .fonts()
                .layout_single_line(FontSize::Normal.into(), solve_time_string(best_ao100.time));
            let label_width = label_galley.size.x;
            let time_width = time_galley.size.x;
            let width = label_width + time_width + SESSION_BEST_PADDING;

            if (x + width) > max_x {
                x = content_area.left();
                y += ui.fonts().row_height(FontSize::Normal.into());
            }

            ui.painter()
                .galley(Pos2::new(x, y), label_galley, Theme::Disabled.into());
            let rect = Rect::from_min_size(Pos2::new(x + label_width, y), time_galley.size);
            let interact = ui.allocate_rect(rect, Sense::click());
            ui.painter().galley(
                rect.left_top(),
                time_galley,
                if interact.hovered() {
                    Theme::Blue.into()
                } else if Some(best_ao100.time) == all_time_best_ao100 {
                    Theme::Orange.into()
                } else {
                    Theme::Content.into()
                },
            );
            x += width;

            // Check for click on solve time
            if interact.on_hover_cursor(CursorIcon::PointingHand).clicked() {
                *details = Some(SolveDetails::AverageOfSolves(best_ao100.solves.clone()));
            }
        }

        // Draw session average
        if let Some(average) = &self.average {
            let label_galley = ui
                .fonts()
                .layout_single_line(FontSize::Normal.into(), "Session avg: ".into());
            let time_galley = ui
                .fonts()
                .layout_single_line(FontSize::Normal.into(), solve_time_string(*average));
            let label_width = label_galley.size.x;
            let time_width = time_galley.size.x;
            let width = label_width + time_width;

            if (x + width) > max_x {
                x = content_area.left();
                y += ui.fonts().row_height(FontSize::Normal.into());
            }

            ui.painter()
                .galley(Pos2::new(x, y), label_galley, Theme::Disabled.into());
            ui.painter().galley(
                Pos2::new(x + label_width, y),
                time_galley,
                Theme::Content.into(),
            );
        }
    }
}

impl HistoryWidget {
    pub fn new() -> Self {
        Self {
            regions: Vec::new(),
            all_time_best_region: None,
            total_height: 0.0,
            cached_update_id: None,
            cached_best_columns: 0,
            cached_solve_columns: 0,
            cached_solve_type: SolveType::Standard3x3x3,
        }
    }

    fn generate_regions(
        &mut self,
        ui: &Ui,
        layout_metrics: &SolveLayoutMetrics,
        history: &mut History,
        solve_type: SolveType,
    ) {
        let mut all_time_best_solve: Option<BestSolve> = None;
        let mut all_time_best_ao5: Option<Average> = None;
        let mut all_time_best_ao12: Option<Average> = None;
        let mut all_time_best_ao50: Option<Average> = None;
        let mut all_time_best_ao100: Option<Average> = None;

        // Go through sessions, gather data about them, and create regions for them
        let mut session_regions = Vec::new();
        let mut all_solves: Vec<Solve> = Vec::new();
        for session in history.sessions().values() {
            let solves: Vec<Solve> = session.to_vec(history);
            if solves.len() == 0 {
                // Skip empty sessions
                continue;
            }
<<<<<<< HEAD
            if session.solve_type() != solve_type {
                // Skip sessions that aren't the active solve type
                continue;
            }
=======
            all_solves.extend_from_slice(solves.as_slice());
>>>>>>> 2d168c60

            let last_solve = solves.last().unwrap().clone();

            // Get averages and bests
            let average = solves.as_slice().average();
            let best_solve = solves.as_slice().best();
            let best_ao5 = solves.as_slice().best_average(5);
            let best_ao12 = solves.as_slice().best_average(12);
            let best_ao50 = solves.as_slice().best_average(50);
            let best_ao100 = solves.as_slice().best_average(100);

            // Check for all time best solve
            if let Some(current_best) = &all_time_best_solve {
                if let Some(session_best) = &best_solve {
                    if session_best.time < current_best.time {
                        all_time_best_solve = best_solve.clone();
                    }
                }
            } else {
                all_time_best_solve = best_solve.clone();
            }

            // Check for all time best average of 5
            if let Some(current_best) = &all_time_best_ao5 {
                if let Some(session_best) = &best_ao5 {
                    if session_best.time < current_best.time {
                        all_time_best_ao5 = best_ao5.clone();
                    }
                }
            } else {
                all_time_best_ao5 = best_ao5.clone();
            }

            // Check for all time best average of 12
            if let Some(current_best) = &all_time_best_ao12 {
                if let Some(session_best) = &best_ao12 {
                    if session_best.time < current_best.time {
                        all_time_best_ao12 = best_ao12.clone();
                    }
                }
            } else {
                all_time_best_ao12 = best_ao12.clone();
            }

            // Check for all time best average of 50
            if let Some(current_best) = &all_time_best_ao50 {
                if let Some(session_best) = &best_ao50 {
                    if session_best.time < current_best.time {
                        all_time_best_ao50 = best_ao50.clone();
                    }
                }
            } else {
                all_time_best_ao50 = best_ao50.clone();
            }

            // Check for all time best average of 100
            if let Some(current_best) = &all_time_best_ao100 {
                if let Some(session_best) = &best_ao100 {
                    if session_best.time < current_best.time {
                        all_time_best_ao100 = best_ao100.clone();
                    }
                }
            } else {
                all_time_best_ao100 = best_ao100.clone();
            }

            // Calculate number of rows based on number of columns
            let rows =
                (solves.len() + layout_metrics.solve_columns - 1) / layout_metrics.solve_columns;

            // Construct session title
            let name = match session.name() {
                Some(name) => format!("{} - {}", &name, date_string(&last_solve.created)),
                None => date_string(&last_solve.created),
            };

            // Add the session to the region list
            session_regions.push(SessionRegion {
                session_id: session.id().into(),
                name,
                solves,
                last_solve,
                rows,
                best_solve,
                best_ao5,
                best_ao12,
                best_ao50,
                best_ao100,
                average,
            });
        }

        all_solves.sort_by_key(|solve| solve.created);

        // Sort regions by solve time in descending order
        session_regions.sort_unstable_by(|a, b| b.last_solve.cmp(&a.last_solve));

        // Gather regions in generic form
        let mut regions: Vec<Box<dyn HistoryRegion>> = session_regions
            .drain(..)
            .map(|region| {
                let boxed: Box<dyn HistoryRegion> = Box::new(region);
                boxed
            })
            .collect();

        if regions.len() == 0 {
            // There are no sessions
            regions.push(Box::new(NoSolvesRegion));
            self.all_time_best_region = None;
        } else {
            let running_best_ao50 = all_solves.as_slice().best_average(50);
            let running_last_ao50 = all_solves.as_slice().last_average(50);
            let running_best_ao100 = all_solves.as_slice().best_average(100);
            let running_last_ao100 = all_solves.as_slice().last_average(100);

            // Add an all-time best region at the top
            self.all_time_best_region = Some(AllTimeBestRegion {
                best_solve: all_time_best_solve,
                best_ao5: all_time_best_ao5,
                best_ao12: all_time_best_ao12,
                best_ao50: all_time_best_ao50,
                best_ao100: all_time_best_ao100,
                running_best_ao50: running_best_ao50,
                running_best_ao100: running_best_ao100,
                running_last_ao50: running_last_ao50,
                running_last_ao100: running_last_ao100,
            });
        }

        // Lay out regions
        let mut y = 0.0;
        self.regions.clear();
        if let Some(region) = &self.all_time_best_region {
            let height = region.height(ui, layout_metrics);
            y += height + REGION_PADDING;
        }
        for region in regions {
            let height = region.height(ui, layout_metrics);
            self.regions.push(HistoryRegionLayout { region, y, height });
            y += height + REGION_PADDING;
        }
        self.total_height = y;
    }

    pub fn update(
        &mut self,
        ctxt: &CtxRef,
        _frame: &mut epi::Frame<'_>,
        history: &mut History,
        details: &mut Option<SolveDetails>,
        solve_type: SolveType,
    ) {
        ctxt.set_visuals(content_visuals());
        CentralPanel::default().show(ctxt, |ui| {
            let number_galley = ui
                .fonts()
                .layout_single_line(FontSize::Normal.into(), "9999.".into());
            let solve_time_galley = ui
                .fonts()
                .layout_single_line(FontSize::Normal.into(), "9:59.99 (999/9.9)".into());
            let solve_penalty_galley = ui
                .fonts()
                .layout_single_line(FontSize::Small.into(), " (+2) ".into());
            let solve_menu_galley = ui
                .fonts()
                .layout_single_line(FontSize::Small.into(), " ☰".into());
            let best_time_galley = ui
                .fonts()
                .layout_single_line(FontSize::BestTime.into(), "99:59.99".into());
            let total_solve_width = number_galley.size.x
                + solve_time_galley.size.x
                + solve_penalty_galley.size.x
                + solve_menu_galley.size.x;

            let max_session_width =
                ui.max_rect().width() - REGION_PADDING * 2.0 - SESSION_REGION_BORDER * 2.0;
            let solve_columns =
                1.max((max_session_width / (total_solve_width + SESSION_SEPARATOR_SIZE)) as usize);
            let best_columns = 1.max(
                (ui.max_rect().width() / (best_time_galley.size.x + BEST_TIME_COL_PADDING))
                    as usize,
            );

            let solve_layout_metrics = SolveLayoutMetrics {
                solve_number_width: number_galley.size.x,
                solve_time_width: solve_time_galley.size.x,
                solve_penalty_width: solve_penalty_galley.size.x,
                solve_menu_width: solve_menu_galley.size.x,
                total_solve_width,
                best_solve_width: best_time_galley.size.x,
                best_columns,
                solve_columns,
                solve_content_width: (solve_columns as f32
                    * (total_solve_width + SESSION_SEPARATOR_SIZE))
                    - SESSION_SEPARATOR_SIZE,
            };

            if self.cached_update_id != Some(history.update_id())
                || self.cached_solve_columns != solve_columns
                || self.cached_best_columns != best_columns
                || self.cached_solve_type != solve_type
            {
                self.cached_update_id = Some(history.update_id());
                self.cached_solve_columns = solve_columns;
                self.cached_best_columns = best_columns;
                self.cached_solve_type = solve_type;
                self.generate_regions(ui, &solve_layout_metrics, history, solve_type);
            }

            ui.visuals_mut().widgets.inactive.bg_fill = Theme::BackgroundHighlight.into();
            ui.visuals_mut().widgets.hovered.bg_fill = Theme::Disabled.into();
            ui.visuals_mut().widgets.active.bg_fill = Theme::Disabled.into();
            ScrollArea::auto_sized()
                .id_source("history")
                .show_viewport(ui, |ui, viewport| {
                    let (rect, _) = ui.allocate_at_least(
                        Vec2::new(ui.max_rect().width(), self.total_height),
                        Sense::hover(),
                    );
                    if let Some(region) = &self.all_time_best_region {
                        let height = region.height(ui, &solve_layout_metrics);
                        if height >= viewport.top() {
                            region.paint(
                                ui,
                                Rect::from_min_size(
                                    Pos2::new(rect.left(), rect.top()),
                                    Vec2::new(rect.width(), height),
                                ),
                                &solve_layout_metrics,
                                history,
                                &None,
                                details,
                            );
                        }
                    }
                    for region in &self.regions {
                        if region.y > viewport.bottom() {
                            break;
                        }
                        if region.y + region.height < viewport.top() {
                            continue;
                        }

                        region.region.paint(
                            ui,
                            Rect::from_min_size(
                                Pos2::new(rect.left(), rect.top() + region.y),
                                Vec2::new(rect.width(), region.height),
                            ),
                            &solve_layout_metrics,
                            history,
                            &self.all_time_best_region,
                            details,
                        );
                    }
                });
        });
    }
}<|MERGE_RESOLUTION|>--- conflicted
+++ resolved
@@ -1358,19 +1358,16 @@
         let mut session_regions = Vec::new();
         let mut all_solves: Vec<Solve> = Vec::new();
         for session in history.sessions().values() {
+            if session.solve_type() != solve_type {
+                // Skip sessions that aren't the active solve type
+                continue;
+            }
             let solves: Vec<Solve> = session.to_vec(history);
             if solves.len() == 0 {
                 // Skip empty sessions
                 continue;
             }
-<<<<<<< HEAD
-            if session.solve_type() != solve_type {
-                // Skip sessions that aren't the active solve type
-                continue;
-            }
-=======
             all_solves.extend_from_slice(solves.as_slice());
->>>>>>> 2d168c60
 
             let last_solve = solves.last().unwrap().clone();
 
